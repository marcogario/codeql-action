--- conflicted
+++ resolved
@@ -56,13 +56,8 @@
     "@types/jszip": "^3.4.1",
     "@types/long": "4.0.1",
     "@types/nock": "^11.1.0",
-<<<<<<< HEAD
-    "@types/node": "^16.4.3",
+    "@types/node": "^16.4.5",
     "@types/semver": "^7.3.8",
-=======
-    "@types/node": "^16.4.5",
-    "@types/semver": "^7.2.0",
->>>>>>> e18dc0f8
     "@types/sinon": "^10.0.2",
     "@typescript-eslint/parser": "^4.1.0",
     "ava": "3.8.1",
