--- conflicted
+++ resolved
@@ -94,191 +94,6 @@
  * --extractor-options-verbosity that we need.
  */
 exports.CODEQL_VERSION_BETTER_RESOLVE_LANGUAGES = "2.10.3";
-<<<<<<< HEAD
-function getCodeQLBundleName() {
-    let platform;
-    if (process.platform === "win32") {
-        platform = "win64";
-    }
-    else if (process.platform === "linux") {
-        platform = "linux64";
-    }
-    else if (process.platform === "darwin") {
-        platform = "osx64";
-    }
-    else {
-        return "codeql-bundle.tar.gz";
-    }
-    return `codeql-bundle-${platform}.tar.gz`;
-}
-function getCodeQLActionRepository(logger) {
-    if ((0, actions_util_1.isRunningLocalAction)()) {
-        // This handles the case where the Action does not come from an Action repository,
-        // e.g. our integration tests which use the Action code from the current checkout.
-        // In these cases, the GITHUB_ACTION_REPOSITORY environment variable is not set.
-        logger.info("The CodeQL Action is checked out locally. Using the default CodeQL Action repository.");
-        return exports.CODEQL_DEFAULT_ACTION_REPOSITORY;
-    }
-    return util.getRequiredEnvParam("GITHUB_ACTION_REPOSITORY");
-}
-exports.getCodeQLActionRepository = getCodeQLActionRepository;
-async function getCodeQLBundleDownloadURL(apiDetails, variant, logger) {
-    const codeQLActionRepository = getCodeQLActionRepository(logger);
-    const potentialDownloadSources = [
-        // This GitHub instance, and this Action.
-        [apiDetails.url, codeQLActionRepository],
-        // This GitHub instance, and the canonical Action.
-        [apiDetails.url, exports.CODEQL_DEFAULT_ACTION_REPOSITORY],
-        // GitHub.com, and the canonical Action.
-        [util.GITHUB_DOTCOM_URL, exports.CODEQL_DEFAULT_ACTION_REPOSITORY],
-    ];
-    // We now filter out any duplicates.
-    // Duplicates will happen either because the GitHub instance is GitHub.com, or because the Action is not a fork.
-    const uniqueDownloadSources = potentialDownloadSources.filter((source, index, self) => {
-        return !self.slice(0, index).some((other) => (0, fast_deep_equal_1.default)(source, other));
-    });
-    const codeQLBundleName = getCodeQLBundleName();
-    if (variant === util.GitHubVariant.GHAE) {
-        try {
-            const release = await api
-                .getApiClient()
-                .request("GET /enterprise/code-scanning/codeql-bundle/find/{tag}", {
-                tag: CODEQL_BUNDLE_VERSION,
-            });
-            const assetID = release.data.assets[codeQLBundleName];
-            if (assetID !== undefined) {
-                const download = await api
-                    .getApiClient()
-                    .request("GET /enterprise/code-scanning/codeql-bundle/download/{asset_id}", { asset_id: assetID });
-                const downloadURL = download.data.url;
-                logger.info(`Found CodeQL bundle at GitHub AE endpoint with URL ${downloadURL}.`);
-                return downloadURL;
-            }
-            else {
-                logger.info(`Attempted to fetch bundle from GitHub AE endpoint but the bundle ${codeQLBundleName} was not found in the assets ${JSON.stringify(release.data.assets)}.`);
-            }
-        }
-        catch (e) {
-            logger.info(`Attempted to fetch bundle from GitHub AE endpoint but got error ${e}.`);
-        }
-    }
-    for (const downloadSource of uniqueDownloadSources) {
-        const [apiURL, repository] = downloadSource;
-        // If we've reached the final case, short-circuit the API check since we know the bundle exists and is public.
-        if (apiURL === util.GITHUB_DOTCOM_URL &&
-            repository === exports.CODEQL_DEFAULT_ACTION_REPOSITORY) {
-            break;
-        }
-        const [repositoryOwner, repositoryName] = repository.split("/");
-        try {
-            const release = await api.getApiClient().repos.getReleaseByTag({
-                owner: repositoryOwner,
-                repo: repositoryName,
-                tag: CODEQL_BUNDLE_VERSION,
-            });
-            for (const asset of release.data.assets) {
-                if (asset.name === codeQLBundleName) {
-                    logger.info(`Found CodeQL bundle in ${downloadSource[1]} on ${downloadSource[0]} with URL ${asset.url}.`);
-                    return asset.url;
-                }
-            }
-        }
-        catch (e) {
-            logger.info(`Looked for CodeQL bundle in ${downloadSource[1]} on ${downloadSource[0]} but got error ${e}.`);
-        }
-    }
-    return `https://github.com/${exports.CODEQL_DEFAULT_ACTION_REPOSITORY}/releases/download/${CODEQL_BUNDLE_VERSION}/${codeQLBundleName}`;
-}
-async function getCodeQLSource(toolsInput, bypassToolcache, apiDetails, variant, logger) {
-    if (toolsInput && toolsInput !== "latest" && !toolsInput.startsWith("http")) {
-        return {
-            codeqlTarPath: toolsInput,
-            sourceType: "local",
-            toolsVersion: "local",
-        };
-    }
-    const forceLatestReason = 
-    // We use the special value of 'latest' to prioritize the version in the
-    // defaults over any pinned cached version.
-    toolsInput === "latest"
-        ? '"tools: latest" was requested'
-        : // If the user hasn't requested a particular CodeQL version, then bypass
-            // the toolcache when the appropriate feature is enabled. This
-            // allows us to quickly rollback a broken bundle that has made its way
-            // into the toolcache.
-            toolsInput === undefined && bypassToolcache
-                ? "a specific version of CodeQL was not requested and the bypass toolcache feature is enabled"
-                : undefined;
-    const forceLatest = forceLatestReason !== undefined;
-    if (forceLatest) {
-        logger.debug(`Forcing the latest version of the CodeQL tools since ${forceLatestReason}.`);
-    }
-    const codeqlURL = forceLatest ? undefined : toolsInput;
-    const requestedSemVer = convertToSemVer(getCodeQLURLVersion(codeqlURL || `/${CODEQL_BUNDLE_VERSION}/`), logger);
-    // If we find the specified version, we always use that.
-    const codeqlFolder = toolcache.find("CodeQL", requestedSemVer);
-    if (codeqlFolder) {
-        return {
-            codeqlFolder,
-            sourceType: "toolcache",
-            toolsVersion: requestedSemVer,
-        };
-    }
-    // If we don't find the requested version, in some cases we may allow a
-    // different version to save download time if the version hasn't been
-    // specified explicitly (in which case we always honor it).
-    if (!codeqlURL && !forceLatest) {
-        const codeqlVersions = toolcache.findAllVersions("CodeQL");
-        if (codeqlVersions.length === 1 && (0, util_1.isGoodVersion)(codeqlVersions[0])) {
-            const tmpCodeqlFolder = toolcache.find("CodeQL", codeqlVersions[0]);
-            if (fs.existsSync(path.join(tmpCodeqlFolder, "pinned-version"))) {
-                logger.debug(`CodeQL in cache overriding the default ${CODEQL_BUNDLE_VERSION}`);
-                return {
-                    codeqlFolder: tmpCodeqlFolder,
-                    sourceType: "toolcache",
-                    toolsVersion: codeqlVersions[0],
-                };
-            }
-        }
-    }
-    return {
-        codeqlURL: codeqlURL ||
-            (await getCodeQLBundleDownloadURL(apiDetails, variant, logger)),
-        semanticVersion: requestedSemVer,
-        sourceType: "download",
-        toolsVersion: semver.prerelease(requestedSemVer)?.join(".") || requestedSemVer,
-    };
-}
-async function downloadCodeQL(codeqlURL, semanticVersion, apiDetails, tempDir, logger) {
-    const parsedCodeQLURL = new URL(codeqlURL);
-    const searchParams = new URLSearchParams(parsedCodeQLURL.search);
-    const headers = {
-        accept: "application/octet-stream",
-    };
-    // We only want to provide an authorization header if we are downloading
-    // from the same GitHub instance the Action is running on.
-    // This avoids leaking Enterprise tokens to dotcom.
-    // We also don't want to send an authorization header if there's already a token provided in the URL.
-    if (searchParams.has("token")) {
-        logger.debug("CodeQL tools URL contains an authorization token.");
-    }
-    else if (codeqlURL.startsWith(`${apiDetails.url}/`)) {
-        logger.debug("Providing an authorization token to download CodeQL tools.");
-        headers.authorization = `token ${apiDetails.auth}`;
-    }
-    else {
-        logger.debug("Downloading CodeQL tools without an authorization token.");
-    }
-    logger.info(`Downloading CodeQL tools from ${codeqlURL}. This may take a while.`);
-    const dest = path.join(tempDir, (0, uuid_1.v4)());
-    const finalHeaders = Object.assign({ "User-Agent": "CodeQL Action" }, headers);
-    const codeqlPath = await toolcache.downloadTool(codeqlURL, dest, undefined, finalHeaders);
-    logger.debug(`CodeQL bundle download to ${codeqlPath} complete.`);
-    const codeqlExtracted = await toolcache.extractTar(codeqlPath);
-    return await toolcache.cacheDir(codeqlExtracted, "CodeQL", semanticVersion);
-}
-=======
->>>>>>> 60e5868d
 /**
  * Set up CodeQL CLI access.
  *
