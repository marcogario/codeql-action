--- conflicted
+++ resolved
@@ -5,19 +5,15 @@
 import * as yaml from "js-yaml";
 import * as sinon from "sinon";
 
-<<<<<<< HEAD
 import {
   convertPackToQuerySuiteEntry,
+  createdDBForScannedLanguages,
   createQuerySuiteContents,
   runQueries,
   validateQueryFilters,
 } from "./analyze";
-import { setCodeQL } from "./codeql";
-=======
-import { runQueries, createdDBForScannedLanguages } from "./analyze";
 import { setCodeQL, getCodeQLForTesting } from "./codeql";
 import { stubToolRunnerConstructor } from "./codeql.test";
->>>>>>> a6d09016
 import { Config } from "./config-utils";
 import * as count from "./count-loc";
 import { createFeatureFlags, FeatureFlag } from "./feature-flags";
@@ -262,7 +258,6 @@
   }
 });
 
-<<<<<<< HEAD
 test("validateQueryFilters", (t) => {
   t.notThrows(() => validateQueryFilters([]));
   t.notThrows(() => validateQueryFilters(undefined));
@@ -420,7 +415,7 @@
 
   t.deepEqual(yamlResult, expected);
 });
-=======
+
 const stubConfig: Config = {
   languages: [Language.cpp, Language.go],
   queries: {},
@@ -515,5 +510,4 @@
         "--no-internal-use-lua-tracing should be absent, but it is present"
       );
   });
-}
->>>>>>> a6d09016
+}